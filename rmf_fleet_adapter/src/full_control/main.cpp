/*
 * Copyright (C) 2020 Open Source Robotics Foundation
 *
 * Licensed under the Apache License, Version 2.0 (the "License");
 * you may not use this file except in compliance with the License.
 * You may obtain a copy of the License at
 *
 *     http://www.apache.org/licenses/LICENSE-2.0
 *
 * Unless required by applicable law or agreed to in writing, software
 * distributed under the License is distributed on an "AS IS" BASIS,
 * WITHOUT WARRANTIES OR CONDITIONS OF ANY KIND, either express or implied.
 * See the License for the specific language governing permissions and
 * limitations under the License.
 *
*/

// Internal implementation-specific headers
#include "../rmf_fleet_adapter/ParseArgs.hpp"
#include "../rmf_fleet_adapter/load_param.hpp"

// Public rmf_fleet_adapter API headers
#include <rmf_fleet_adapter/agv/Adapter.hpp>
#include <rmf_fleet_adapter/agv/parse_graph.hpp>

// Standard topic names for communicating with fleet drivers
#include <rmf_fleet_adapter/StandardNames.hpp>

// Fleet driver state/command messages
#include <rmf_fleet_msgs/msg/fleet_state.hpp>
#include <rmf_fleet_msgs/msg/path_request.hpp>
#include <rmf_fleet_msgs/msg/mode_request.hpp>
#include <rmf_fleet_msgs/srv/lift_clearance.hpp>
#include <rmf_fleet_msgs/msg/lane_request.hpp>
#include <rmf_fleet_msgs/msg/closed_lanes.hpp>
#include <rmf_fleet_msgs/msg/speed_limit_request.hpp>
#include <rmf_fleet_msgs/msg/interrupt_request.hpp>

// RMF Task messages
#include <rmf_task_msgs/msg/task_type.hpp>
#include <rmf_task_msgs/msg/task_profile.hpp>

// ROS2 utilities for rmf_traffic
#include <rmf_traffic_ros2/Time.hpp>

// Utility functions for estimating where a robot is on the graph based on
// the information provided by fleet drivers.
#include "../rmf_fleet_adapter/estimation.hpp"

// Public rmf_task API headers
#include <rmf_task/requests/ChargeBatteryFactory.hpp>
#include <rmf_task/requests/ParkRobotFactory.hpp>

// Public rmf_traffic API headers
#include <rmf_traffic/agv/Interpolate.hpp>
#include <rmf_traffic/Route.hpp>

#include <rmf_battery/agv/BatterySystem.hpp>
#include <rmf_battery/agv/SimpleMotionPowerSink.hpp>
#include <rmf_battery/agv/SimpleDevicePowerSink.hpp>

#include <Eigen/Geometry>
#include <nlohmann/json.hpp>

#include <unordered_set>
#include <optional>

//==============================================================================
rmf_fleet_adapter::agv::RobotUpdateHandle::Unstable::Decision
convert_decision(uint32_t decision)
{
  using namespace rmf_fleet_adapter::agv;
  switch (decision)
  {
    case rmf_fleet_msgs::srv::LiftClearance::Response::DECISION_CLEAR:
      return RobotUpdateHandle::Unstable::Decision::Clear;
    case rmf_fleet_msgs::srv::LiftClearance::Response::DECISION_CROWDED:
      return RobotUpdateHandle::Unstable::Decision::Crowded;
  }

  std::cerr << "Received undefined value for lift clearance service: "
            << decision << std::endl;
  return RobotUpdateHandle::Unstable::Decision::Undefined;
}

//==============================================================================
struct DistanceFromGraph
{
  double value;
  std::size_t index;

  enum Type
  {
    Waypoint = 0,
    Lane
  };
  Type type;
};

//==============================================================================
std::optional<DistanceFromGraph> distance_from_graph(
  const rmf_fleet_msgs::msg::Location& l,
  const rmf_traffic::agv::Graph& graph)
{
  std::optional<DistanceFromGraph> output;
  const Eigen::Vector2d p = {l.x, l.y};
  const std::string& map = l.level_name;

  for (std::size_t i = 0; i < graph.num_waypoints(); ++i)
  {
    const auto& wp = graph.get_waypoint(i);
    if (wp.get_map_name() != map)
      continue;

    const double dist = (wp.get_location() - p).norm();
    if (!output.has_value() || (dist < output->value))
    {
      output = DistanceFromGraph{dist, i, DistanceFromGraph::Waypoint};
    }
  }

  for (std::size_t i = 0; i < graph.num_lanes(); ++i)
  {
    const auto& lane = graph.get_lane(i);
    const auto& wp0 = graph.get_waypoint(lane.entry().waypoint_index());
    const auto& wp1 = graph.get_waypoint(lane.exit().waypoint_index());

    if (map != wp0.get_map_name() && map != wp1.get_map_name())
      continue;

    const Eigen::Vector2d p0 = wp0.get_location();
    const Eigen::Vector2d p1 = wp1.get_location();

    const Eigen::Vector2d dp = p - p0;
    const Eigen::Vector2d dp1 = p1 - p0;

    const double lane_length = dp1.norm();
    if (lane_length < 1e-8)
      continue;

    const double u = dp.dot(dp1)/lane_length;
    if (u < 0 || lane_length < u)
      continue;

    const double dist = (dp - u*dp1/lane_length).norm();
    if (!output.has_value() || (dist < output->value))
    {
      output = DistanceFromGraph{dist, i, DistanceFromGraph::Lane};
    }
  }

  return output;
}

//==============================================================================
class FleetDriverRobotCommandHandle
  : public rmf_fleet_adapter::agv::RobotCommandHandle,
  public std::enable_shared_from_this<FleetDriverRobotCommandHandle>
{
public:

  using PathRequestPub =
    rclcpp::Publisher<rmf_fleet_msgs::msg::PathRequest>::SharedPtr;

  using ModeRequestPub =
    rclcpp::Publisher<rmf_fleet_msgs::msg::ModeRequest>::SharedPtr;

  using ActionExecution =
    rmf_fleet_adapter::agv::RobotUpdateHandle::ActionExecution;

  FleetDriverRobotCommandHandle(
    rclcpp::Node& node,
    std::string fleet_name,
    std::string robot_name,
    std::shared_ptr<const rmf_traffic::agv::Graph> graph,
    std::shared_ptr<const rmf_traffic::agv::VehicleTraits> traits,
    PathRequestPub path_request_pub,
    ModeRequestPub mode_request_pub)
  : _node(&node),
    _path_request_pub(std::move(path_request_pub)),
    _mode_request_pub(std::move(mode_request_pub))
  {
    _current_path_request.fleet_name = fleet_name;
    _current_path_request.robot_name = robot_name;

    _current_dock_request.fleet_name = fleet_name;
    _current_dock_request.robot_name = robot_name;
    _current_dock_request.mode.mode = _current_dock_request.mode.MODE_DOCKING;

    rmf_fleet_msgs::msg::ModeParameter p;
    p.name = "docking";
    _current_dock_request.parameters.push_back(std::move(p));

    _travel_info.graph = std::move(graph);
    _travel_info.traits = std::move(traits);
    _travel_info.fleet_name = std::move(fleet_name);
    _travel_info.robot_name = std::move(robot_name);
  }

  void follow_new_path(
    const std::vector<rmf_traffic::agv::Plan::Waypoint>& waypoints,
    ArrivalEstimator next_arrival_estimator,
    RequestCompleted path_finished_callback) final
  {
    auto lock = _lock();
    _clear_last_command();

    _travel_info.target_plan_index = std::nullopt;
    _travel_info.waypoints = waypoints;
    _travel_info.next_arrival_estimator = std::move(next_arrival_estimator);
    _travel_info.path_finished_callback = std::move(path_finished_callback);
    _interrupted = false;

    _current_path_request.task_id = std::to_string(++_current_task_id);
    _current_path_request.path.clear();
    for (const auto& wp : waypoints)
    {
      rmf_fleet_msgs::msg::Location location;
      const Eigen::Vector3d p = wp.position();
      location.t = rmf_traffic_ros2::convert(wp.time());
      location.x = p.x();
      location.y = p.y();
      location.yaw = p.z();

      // The speed limit is set as the minimum of all the approach lanes' limits
      std::optional<double> speed_limit = std::nullopt;
      for (const auto& lane_idx : wp.approach_lanes())
      {
        const auto& lane = _travel_info.graph->get_lane(lane_idx);
        const auto& lane_limit = lane.properties().speed_limit();
        if (lane_limit.has_value())
        {
          if (speed_limit.has_value())
            speed_limit = std::min(speed_limit.value(), lane_limit.value());
          else
            speed_limit = lane_limit.value();
        }
      }
      if (speed_limit.has_value())
      {
        location.obey_approach_speed_limit = true;
        location.approach_speed_limit = speed_limit.value();
      }
      else
      {
        location.obey_approach_speed_limit = false;
      }

      // Note: if the waypoint is not on a graph index, then we'll just leave
      // the level_name blank. That information isn't likely to get used by the
      // fleet driver anyway.
      if (wp.graph_index())
      {
        location.level_name =
          _travel_info.graph->get_waypoint(*wp.graph_index()).get_map_name();
      }

      _current_path_request.path.emplace_back(std::move(location));
    }

    _path_requested_time = std::chrono::steady_clock::now();
    _path_request_pub->publish(_current_path_request);
  }

  void stop() final
  {
    auto lock = _lock();
    _clear_last_command();

    if (!_last_known_state.has_value())
    {
      RCLCPP_WARN(
        _node->get_logger(),
        "Cannot ask slotcar [%s] to stop because we have never received a "
        "state from it.",
        _travel_info.robot_name.c_str());
      return;
    }

    rmf_fleet_msgs::msg::Location location;
    _current_path_request.task_id = std::to_string(++_current_task_id);
    _current_path_request.path.clear();
    _current_path_request.path.push_back(_last_known_state->location);

    _path_requested_time = std::chrono::steady_clock::now();
    _path_request_pub->publish(_current_path_request);
  }

  class DockFinder : public rmf_traffic::agv::Graph::Lane::Executor
  {
  public:

    bool is_dock = false;

    DockFinder(const std::string& dock_name)
    : _dock_name(std::move(dock_name))
    {
      // Do nothing
    }

    void execute(const Dock& dock) final
    {
      if (dock.dock_name() == _dock_name)
        is_dock = true;
    }

    void execute(const Wait&) final {}
    void execute(const DoorOpen&) final {}
    void execute(const DoorClose&) final {}
    void execute(const LiftSessionBegin&) final {}
    void execute(const LiftMove&) final {}
    void execute(const LiftDoorOpen&) final {}
    void execute(const LiftSessionEnd&) final {}

  private:
    const std::string& _dock_name;
  };

  void dock(
    const std::string& dock_name,
    RequestCompleted docking_finished_callback) final
  {
    auto lock = _lock();
    _clear_last_command();

    _dock_finished_callback = std::move(docking_finished_callback);
    _current_dock_request.parameters.front().value = dock_name;
    _current_dock_request.task_id = std::to_string(++_current_task_id);

    _dock_requested_time = std::chrono::steady_clock::now();
    _mode_request_pub->publish(_current_dock_request);

    // TODO(MXG): We should come up with a better way to identify the docking
    // lanes.
    _dock_target_wp = rmf_utils::nullopt;
    DockFinder finder(dock_name);
    for (std::size_t i = 0; i < _travel_info.graph->num_lanes(); ++i)
    {
      const auto& lane = _travel_info.graph->get_lane(i);
      const auto entry_event = lane.entry().event();
      if (entry_event)
      {
        entry_event->execute(finder);
        if (finder.is_dock)
        {
          _dock_target_wp = lane.entry().waypoint_index();
          break;
        }
      }
    }

    assert(_dock_target_wp);

    const auto& wp = _travel_info.graph->get_waypoint(*_dock_target_wp);
    const std::string wp_name = wp.name() ?
      *wp.name() : std::to_string(wp.index());

    RCLCPP_INFO(
      _node->get_logger(),
      "Requesting robot [%s] of [%s] to dock into waypoint [%s]",
      _current_path_request.robot_name.c_str(),
      _current_path_request.fleet_name.c_str(),
      wp_name.c_str());
  }

  void update_state(const rmf_fleet_msgs::msg::RobotState& state)
  {
    auto lock = _lock();
    _last_known_state = state;

    // Update battery soc
    const double battery_soc = state.battery_percent / 100.0;
    if (battery_soc >= 0.0 && battery_soc <= 1.0)
    {
      _travel_info.updater->update_battery_soc(battery_soc);
    }
    else
    {
      RCLCPP_ERROR(
        _node->get_logger(),
        "Battery percentage reported by the robot is outside of the valid "
        "range [0,100] and hence the battery soc will not be updated. It is "
        "critical to update the battery soc with a valid battery percentage "
        "for task allocation planning.");
    }

    // Reset these each time. They will get filled in by the estimation
    // functions as necessary.
    _travel_info.target_plan_index = std::nullopt;

    if (_travel_info.path_finished_callback)
    {
      // If we have a path_finished_callback, then the robot should be
      // following a path

      // There should not be a docking command happening
      assert(!_dock_finished_callback);

      // The arrival estimator should be available
      assert(_travel_info.next_arrival_estimator);

      if (state.task_id != _current_path_request.task_id)
      {
        // The robot has not received our path request yet
        const auto now = std::chrono::steady_clock::now();
        if (std::chrono::milliseconds(200) < now - _path_requested_time)
        {
          // We published the request a while ago, so we'll send it again in
          // case it got dropped.
          _path_requested_time = now;
          _path_request_pub->publish(_current_path_request);
        }

        return estimate_state(_node, state.location, _travel_info);
      }

      if (state.mode.mode == state.mode.MODE_ADAPTER_ERROR)
      {
        if (_interrupted)
        {
          // This interruption was already noticed
          return;
        }

        RCLCPP_INFO(
          _node->get_logger(),
          "Fleet driver [%s] reported a need to replan for [%s]",
          _current_path_request.fleet_name.c_str(),
          _current_path_request.robot_name.c_str());

        _interrupted = true;
        estimate_state(_node, state.location, _travel_info);
        return _travel_info.updater->replan();
      }

      if (state.path.empty())
      {
        // When the state path is empty, that means the robot believes it has
        // arrived at its destination.
        return check_path_finish(_node, state, _travel_info);
      }

      return estimate_path_traveling(_node, state, _travel_info);
    }
    else if (_dock_finished_callback)
    {
      const auto now = std::chrono::steady_clock::now();
      // If we have a _dock_finished_callback, then the robot should be docking
      if (state.task_id != _current_dock_request.task_id)
      {
        if (std::chrono::milliseconds(200) < now - _dock_requested_time)
        {
          // We published the request a while ago, so we'll send it again in
          // case it got dropped.
          _dock_requested_time = now;
          _mode_request_pub->publish(_current_dock_request);
        }

        return;
      }

      if (state.mode.mode != state.mode.MODE_DOCKING)
      {
        estimate_waypoint(_node, state.location, _travel_info);
        _travel_info.last_known_wp = *_dock_target_wp;
        _dock_finished_callback();
        _dock_finished_callback = nullptr;

        return;
      }

      // Update the schedule with the docking path of the robot
      if (!state.path.empty() &&
        std::chrono::seconds(1) < now - _dock_schedule_time)
      {
        std::vector<Eigen::Vector3d> positions;
        positions.push_back(
          {state.location.x, state.location.y, state.location.yaw});
        for (const auto& p : state.path)
          positions.push_back({p.x, p.y, p.yaw});

        const rmf_traffic::Trajectory trajectory =
          rmf_traffic::agv::Interpolate::positions(
          *_travel_info.traits,
          rmf_traffic_ros2::convert(state.location.t),
          positions);

        if (trajectory.size() < 2)
          return;

        if (auto participant =
          _travel_info.updater->unstable().get_participant())
        {
          participant->set(
            participant->assign_plan_id(),
            {rmf_traffic::Route{state.location.level_name, trajectory}});
          _dock_schedule_time = now;
        }
      }
    }
    else
    {
      // If we don't have a finishing callback, then the robot is not under our
      // command
      estimate_state(_node, state.location, _travel_info);
    }
  }

  void set_updater(rmf_fleet_adapter::agv::RobotUpdateHandlePtr updater)
  {
    _travel_info.updater = std::move(updater);

    bool enable_responsive_wait = true;
    _node->get_parameter_or(
      "enable_responsive_wait", enable_responsive_wait, true);
    _travel_info.updater->enable_responsive_wait(enable_responsive_wait);

    // Set the action_executor for the robot
    const auto teleop_executioner =
      [w = weak_from_this()](
      const std::string&,
      const nlohmann::json&,
      ActionExecution execution)
      {
        // We do not do anything here. The user can can move the robot by
        // sending PathRequest msgs. Instead we simply store the completed
        // callback which will be called when we receive a RobotModeRequest.
        const auto self = w.lock();
        if (!self)
          return;
        self->set_action_execution(execution);
      };
    _travel_info.updater->set_action_executor(teleop_executioner);
  }

  rmf_fleet_adapter::agv::RobotUpdateHandlePtr get_updater()
  {
    return _travel_info.updater;
  }

  void newly_closed_lanes(const std::unordered_set<std::size_t>& closed_lanes)
  {
    bool need_to_replan = false;

    if (_travel_info.target_plan_index.has_value())
    {
      const auto& target_wp =
        _travel_info.waypoints.at(*_travel_info.target_plan_index);

      const auto& current_lanes = target_wp.approach_lanes();
      for (const auto& l : current_lanes)
      {
        if (closed_lanes.count(l))
        {
          need_to_replan = true;
          const auto& lane = _travel_info.graph->get_lane(l);
          const auto& loc = _last_known_state->location;
          const Eigen::Vector2d p = {loc.x, loc.y};

          const auto& wp0 =
            _travel_info.graph->get_waypoint(lane.entry().waypoint_index());
          const Eigen::Vector2d p0 = wp0.get_location();

          const auto& wp1 =
            _travel_info.graph->get_waypoint(lane.exit().waypoint_index());
          const Eigen::Vector2d p1 = wp1.get_location();

          const bool before_blocked_lane = (p-p0).dot(p1-p0) < 0.0;
          const bool after_blocked_lane = (p-p1).dot(p1-p0) >= 0.0;
          if (!before_blocked_lane && !after_blocked_lane)
          {
            // The robot is currently on a lane that has been closed. We take
            // this to mean that the robot needs to reverse.
            const Eigen::Vector3d position = {p.x(), p.y(), loc.yaw};
            const auto& return_waypoint = wp0.index();
            const auto* reverse_lane =
              _travel_info.graph->lane_from(wp1.index(), wp0.index());

            if (reverse_lane)
            {
              // We know what lane will reverse us back to the beginning of our
              // current lane, so we will update our position by saying that we
              // are on that lane.
              std::vector<std::size_t> lanes;
              lanes.push_back(reverse_lane->index());
              _travel_info.updater->update_position(position, lanes);
            }
            else
            {
              // There isn't an explicit lane for getting back to the beginning of
              // our current lane, so we will update with only our current
              // position and the waypoint index that we intend to return to.
              _travel_info.updater->update_position(position, return_waypoint);
            }
          }
        }
      }
    }

    if (!need_to_replan && _travel_info.target_plan_index.has_value())
    {
      // Check if the remainder of the current plan has been invalidated by the
      // lane closure.
      const auto next_index = *_travel_info.target_plan_index;
      for (std::size_t i = next_index; i < _travel_info.waypoints.size(); ++i)
      {
        for (const auto& lane : _travel_info.waypoints[i].approach_lanes())
        {
          if (closed_lanes.count(lane))
          {
            need_to_replan = true;
            break;
          }
        }

        if (need_to_replan)
          break;
      }
    }

    if (need_to_replan)
      _travel_info.updater->replan();
  }

  void set_action_execution(ActionExecution action_execution)
  {
    _action_execution = action_execution;
  }

  void complete_robot_action()
  {
    if (!_action_execution.has_value())
      return;

    _action_execution->finished();
    _action_execution = std::nullopt;

    RCLCPP_INFO(
      _node->get_logger(),
      "Robot [%s] has completed the action it was performing",
      _travel_info.robot_name.c_str());
  }

  void handle_interrupt_request(
    const rmf_fleet_msgs::msg::InterruptRequest& request)
  {
    const auto it = _interruptions.find(request.interrupt_id);
    if (it == _interruptions.end())
    {
      if (request.type == request.TYPE_RESUME)
        return;

      _interruptions.insert(
        {
          request.interrupt_id,
          _travel_info.updater->interrupt(
            request.labels,
            [id = request.interrupt_id, name = _travel_info.robot_name]()
            {
              std::cout << "[" << name << "] is interrupted for " << id
                        << "!" << std::endl;
            })
        });

      return;
    }
    else
    {
      if (request.type == request.TYPE_INTERRUPT)
        return;

      it->second.resume(request.labels);
      std::cout << "Asking [" << _travel_info.robot_name << "] to resume for "
                << request.interrupt_id << std::endl;

      _interruptions.erase(it);
    }
  }

private:

  rclcpp::Node* _node;

  PathRequestPub _path_request_pub;
  rmf_fleet_msgs::msg::PathRequest _current_path_request;
  std::chrono::steady_clock::time_point _path_requested_time;
  TravelInfo _travel_info;
  std::optional<rmf_fleet_msgs::msg::RobotState> _last_known_state;
  bool _interrupted = false;

  rmf_fleet_msgs::msg::ModeRequest _current_dock_request;
  rmf_utils::optional<std::size_t> _dock_target_wp;
  std::chrono::steady_clock::time_point _dock_requested_time;
  std::chrono::steady_clock::time_point _dock_schedule_time =
    std::chrono::steady_clock::now();
  RequestCompleted _dock_finished_callback;
  ModeRequestPub _mode_request_pub;

  using Interruption = rmf_fleet_adapter::agv::RobotUpdateHandle::Interruption;
  std::unordered_map<std::string, Interruption> _interruptions;

  uint32_t _current_task_id = 0;

  std::recursive_mutex _mutex;

  // ActionExecution for managing teleop action
  std::optional<ActionExecution> _action_execution = std::nullopt;

  std::unique_lock<std::recursive_mutex> _lock()
  {
    std::unique_lock<std::recursive_mutex> lock(_mutex, std::defer_lock);
    while (!lock.try_lock())
    {
      // Intentionally busy wait
    }

    return lock;
  }

  void _clear_last_command()
  {
    _travel_info.next_arrival_estimator = nullptr;
    _travel_info.path_finished_callback = nullptr;
    _dock_finished_callback = nullptr;
  }
};

using FleetDriverRobotCommandHandlePtr =
  std::shared_ptr<FleetDriverRobotCommandHandle>;

//==============================================================================
/// This is an RAII class that keeps the connections to the fleet driver alive.
struct Connections : public std::enable_shared_from_this<Connections>
{
  /// Parameter change listener
  rclcpp::node_interfaces::OnSetParametersCallbackHandle::SharedPtr
    on_set_param;

  /// The API for adding new robots to the adapter
  rmf_fleet_adapter::agv::FleetUpdateHandlePtr fleet;

  /// The API for running the fleet adapter
  rmf_fleet_adapter::agv::AdapterPtr adapter;

  /// The navigation graph for the robot
  std::shared_ptr<const rmf_traffic::agv::Graph> graph;

  /// The traits of the vehicles
  std::shared_ptr<const rmf_traffic::agv::VehicleTraits> traits;

  /// The topic subscription for responding to new fleet states
  rclcpp::Subscription<rmf_fleet_msgs::msg::FleetState>::SharedPtr
    fleet_state_sub;

  /// The publisher for sending out path requests
  rclcpp::Publisher<rmf_fleet_msgs::msg::PathRequest>::SharedPtr
    path_request_pub;

  /// The publisher for sending out mode requests
  rclcpp::Publisher<rmf_fleet_msgs::msg::ModeRequest>::SharedPtr
    mode_request_pub;

  /// The topic subscription for ending teleop actions
  rclcpp::Subscription<rmf_fleet_msgs::msg::ModeRequest>::SharedPtr
    mode_request_sub;

  /// The client for listening to whether there is clearance in a lift
  rclcpp::Client<rmf_fleet_msgs::srv::LiftClearance>::SharedPtr
    lift_watchdog_client;

  /// The topic subscription for listening for lane closure requests
  rclcpp::Subscription<rmf_fleet_msgs::msg::LaneRequest>::SharedPtr
    lane_closure_request_sub;

  /// The publisher for sending out closed lane statuses
  rclcpp::Publisher<rmf_fleet_msgs::msg::ClosedLanes>::SharedPtr
    closed_lanes_pub;

  /// The topic subscription for listening for speed limit requests
  rclcpp::Subscription<rmf_fleet_msgs::msg::SpeedLimitRequest>::SharedPtr
    speed_limit_request_sub;

  /// Container for remembering which lanes are currently closed
  std::unordered_set<std::size_t> closed_lanes;

  /// The topic subscription for robot interruption requests
  rclcpp::Subscription<rmf_fleet_msgs::msg::InterruptRequest>::SharedPtr
    interrupt_request_sub;

  /// The container for robot update handles
  std::unordered_map<std::string, FleetDriverRobotCommandHandlePtr> robots;

  void add_robot(
    const std::string& fleet_name,
    const rmf_fleet_msgs::msg::RobotState& state)
  {
    const auto& robot_name = state.name;
    const auto command = std::make_shared<FleetDriverRobotCommandHandle>(
      *adapter->node(), fleet_name, robot_name, graph, traits,
      path_request_pub, mode_request_pub);

    const auto& l = state.location;
    const auto& starts = rmf_traffic::agv::compute_plan_starts(
      *graph, state.location.level_name, {l.x, l.y, l.yaw},
      rmf_traffic_ros2::convert(adapter->node()->now()));

    if (starts.empty())
    {
      const std::optional<DistanceFromGraph> distance =
        distance_from_graph(state.location, *graph);

      std::string hint;
      if (!distance.has_value())
      {
        hint = "None of the waypoints in the graph are on a map called ["
          + l.level_name + "].";
      }
      else
      {
        const auto to_name = [&](const std::size_t index) -> std::string
          {
            const auto& wp = graph->get_waypoint(index);
            if (wp.name())
              return *wp.name();

            return "#" + std::to_string(index);
          };

        if (distance->type == DistanceFromGraph::Lane)
        {
          const auto& lane = graph->get_lane(distance->index);
          hint = "The closest lane on the navigation graph ["
            + std::to_string(distance->index) + "] connects waypoint ["
            + to_name(lane.entry().waypoint_index()) + "] to ["
            + to_name(lane.exit().waypoint_index()) + "] and is a distance of ["
            + std::to_string(distance->value) + "m] from the robot.";
        }
        else
        {
          hint = "The closest waypoint on the navigation graph ["
            + to_name(distance->index) + "] is a distance of ["
            + std::to_string(distance->value) + "m] from the robot.";
        }
      }

      RCLCPP_ERROR(
        adapter->node()->get_logger(),
        "Unable to compute a StartSet for robot [%s] using level_name [%s] and "
        "location [%f, %f, %f] specified in its RobotState message. This can "
        "happen if the level_name in the RobotState message does not match any "
        "of the map names in the navigation graph supplied or if the location "
        "reported in the RobotState message is far way from the navigation "
        "graph. This robot will not be added to the fleet [%s]. The following "
        "hint may help with debugging: %s",
        state.name.c_str(),
        state.location.level_name.c_str(),
        l.x, l.y, l.yaw,
        fleet_name.c_str(),
        hint.c_str());

      return;
    }

    fleet->add_robot(
      command, robot_name, traits->profile(),
      starts,
      [c = weak_from_this(), command, robot_name = std::move(robot_name)](
        const rmf_fleet_adapter::agv::RobotUpdateHandlePtr& updater)
      {
        const auto connections = c.lock();
        if (!connections)
          return;

        auto lock = connections->lock();

        if (connections->lift_watchdog_client)
        {
          updater->unstable().set_lift_entry_watchdog(
            [robot_name, connections](
              const std::string& lift_name,
              auto decide)
            {
              auto request =
              std::make_shared<rmf_fleet_msgs::srv::LiftClearance::Request>(
                rmf_fleet_msgs::build<rmf_fleet_msgs::srv::LiftClearance::Request>()
                .robot_name(robot_name)
                .lift_name(lift_name));

              const auto client = connections->lift_watchdog_client;
              if (!client->service_is_ready())
              {
                RCLCPP_ERROR(
                  connections->adapter->node()->get_logger(),
                  "Failed to get lift clearance service");
                decide(convert_decision(0));
                return;
              }

              client->async_send_request(
                request,
                [decide](
                  rclcpp::Client<rmf_fleet_msgs::srv::LiftClearance>::
                  SharedFuture response)
                {
                  const auto r = response.get();
                  decide(convert_decision(r->decision));
                });
            });
        }

        command->set_updater(updater);
        connections->robots[robot_name] = command;
      });
  }

  std::recursive_mutex _mutex;
  std::unique_lock<std::recursive_mutex> lock()
  {
    std::unique_lock<std::recursive_mutex> l(_mutex, std::defer_lock);
    while (!l.try_lock())
    {
      // Intentionally busy wait
    }

    return l;
  }
};

//==============================================================================
std::shared_ptr<Connections> make_fleet(
  const rmf_fleet_adapter::agv::AdapterPtr& adapter)
{
  const auto& node = adapter->node();
  node->declare_parameter("enable_responsive_wait", true);

  std::shared_ptr<Connections> connections = std::make_shared<Connections>();
  connections->adapter = adapter;
  connections->on_set_param =
    node->get_node_parameters_interface()->add_on_set_parameters_callback(
    [w = connections->weak_from_this()](
      const std::vector<rclcpp::Parameter>& params)
    -> rcl_interfaces::msg::SetParametersResult
    {
      const auto self = w.lock();
      if (!self)
        return rcl_interfaces::msg::SetParametersResult();

      for (const auto& p : params)
      {
        if (p.get_name() == "enable_responsive_wait")
        {
          const auto value = p.as_bool();
          for (auto& [_, cmd] : self->robots)
          {
            if (const auto updater = cmd->get_updater())
              updater->enable_responsive_wait(value);
          }
        }
      }

      rcl_interfaces::msg::SetParametersResult r;
      r.successful = true;
      return r;
    });

  const std::string fleet_name_param_name = "fleet_name";
  const std::string fleet_name = node->declare_parameter(
    "fleet_name", std::string());
  if (fleet_name.empty())
  {
    RCLCPP_ERROR(
      node->get_logger(),
      "Missing [%s] parameter", fleet_name_param_name.c_str());

    return nullptr;
  }

  connections->traits = std::make_shared<rmf_traffic::agv::VehicleTraits>(
    rmf_fleet_adapter::get_traits_or_default(
      *node, 0.7, 0.3, 0.5, 1.5, 0.5, 1.5));

  const std::string nav_graph_param_name = "nav_graph_file";
  const std::string graph_file =
    node->declare_parameter(nav_graph_param_name, std::string());
  if (graph_file.empty())
  {
    RCLCPP_ERROR(
      node->get_logger(),
      "Missing [%s] parameter", nav_graph_param_name.c_str());

    return nullptr;
  }

  connections->graph =
    std::make_shared<rmf_traffic::agv::Graph>(
    rmf_fleet_adapter::agv::parse_graph(graph_file, *connections->traits));

  std::cout << "The fleet [" << fleet_name
            << "] has the following named waypoints:\n";
  for (const auto& key : connections->graph->keys())
    std::cout << " -- " << key.first << std::endl;

  std::optional<std::string> server_uri = std::nullopt;
  const std::string uri =
    node->declare_parameter("server_uri", std::string());
  if (!uri.empty())
  {
    RCLCPP_INFO(
      node->get_logger(),
      "API server URI: [%s]", uri.c_str());

    server_uri = uri;
  }

  connections->fleet = adapter->add_fleet(
    fleet_name, *connections->traits, *connections->graph, server_uri);

  // We disable fleet state publishing for this fleet adapter because we expect
  // the fleet drivers to publish these messages.
  connections->fleet->fleet_state_topic_publish_period(std::nullopt);

  connections->closed_lanes_pub =
    adapter->node()->create_publisher<rmf_fleet_msgs::msg::ClosedLanes>(
    rmf_fleet_adapter::ClosedLaneTopicName,
    rclcpp::SystemDefaultsQoS().reliable().keep_last(1).transient_local());

  connections->lane_closure_request_sub =
    adapter->node()->create_subscription<rmf_fleet_msgs::msg::LaneRequest>(
    rmf_fleet_adapter::LaneClosureRequestTopicName,
    rclcpp::SystemDefaultsQoS(),
    [w = connections->weak_from_this(), fleet_name](
      rmf_fleet_msgs::msg::LaneRequest::UniquePtr request_msg)
    {
      const auto connections = w.lock();
      if (!connections)
        return;

      if (request_msg->fleet_name != fleet_name ||
      request_msg->fleet_name.empty())
        return;

      connections->fleet->open_lanes(request_msg->open_lanes);
      connections->fleet->close_lanes(request_msg->close_lanes);

      std::unordered_set<std::size_t> newly_closed_lanes;
      for (const auto& l : request_msg->close_lanes)
      {
        if (connections->closed_lanes.count(l) == 0)
          newly_closed_lanes.insert(l);

        connections->closed_lanes.insert(l);
      }

      for (const auto& l : request_msg->open_lanes)
        connections->closed_lanes.erase(l);

      for (auto& [_, robot] : connections->robots)
        robot->newly_closed_lanes(newly_closed_lanes);

      rmf_fleet_msgs::msg::ClosedLanes state_msg;
      state_msg.fleet_name = fleet_name;
      state_msg.closed_lanes.insert(
        state_msg.closed_lanes.begin(),
        connections->closed_lanes.begin(),
        connections->closed_lanes.end());

      connections->closed_lanes_pub->publish(state_msg);
    });

  connections->speed_limit_request_sub =
    adapter->node()->create_subscription<
    rmf_fleet_msgs::msg::SpeedLimitRequest>(
    rmf_fleet_adapter::SpeedLimitRequestTopicName,
    rclcpp::SystemDefaultsQoS(),
    [w = connections->weak_from_this(), fleet_name](
      rmf_fleet_msgs::msg::SpeedLimitRequest::ConstSharedPtr request_msg)
    {
      const auto connections = w.lock();
      if (!connections)
        return;

<<<<<<< HEAD
      if (request_msg->fleet_name != fleet_name &&
      !request_msg->fleet_name.empty())
=======
      if (request_msg->fleet_name != fleet_name ||
      request_msg->fleet_name.empty())
>>>>>>> 6193007a
        return;

      std::vector<rmf_fleet_adapter::agv::FleetUpdateHandle::SpeedLimitRequest>
      requests;
      for (const auto& limit : request_msg->speed_limits)
      {
        auto request =
<<<<<<< HEAD
          rmf_fleet_adapter::agv::FleetUpdateHandle::SpeedLimitRequest(
=======
        rmf_fleet_adapter::agv::FleetUpdateHandle::SpeedLimitRequest(
>>>>>>> 6193007a
          limit.lane_index, limit.speed_limit);
        requests.push_back(std::move(request));
      }
      connections->fleet->limit_lane_speeds(requests);
      connections->fleet->remove_speed_limits(request_msg->remove_limits);
    });

  connections->interrupt_request_sub =
    adapter->node()->create_subscription<rmf_fleet_msgs::msg::InterruptRequest>(
    rmf_fleet_adapter::InterruptRequestTopicName,
    rclcpp::SystemDefaultsQoS(),
    [w = connections->weak_from_this(), fleet_name](
      rmf_fleet_msgs::msg::InterruptRequest::UniquePtr request_msg)
    {
      const auto connections = w.lock();
      if (!connections)
        return;

      if (request_msg->fleet_name != fleet_name)
        return;

      const auto rit = connections->robots.find(request_msg->robot_name);
      if (rit == connections->robots.end())
      {
        RCLCPP_WARN(
          connections->adapter->node()->get_logger(),
          "Could not find robot [%s] in fleet [%s]",
          request_msg->robot_name.c_str(),
          fleet_name.c_str());
        return;
      }

      rit->second->handle_interrupt_request(*request_msg);
    });

  /* *INDENT-OFF* */
  connections->mode_request_sub =
    adapter->node()->create_subscription<rmf_fleet_msgs::msg::ModeRequest>(
    "/action_execution_notice",
    rclcpp::SystemDefaultsQoS(),
    [w = connections->weak_from_this(), fleet_name](
      rmf_fleet_msgs::msg::ModeRequest::UniquePtr msg)
    {
      if (msg->fleet_name.empty() ||
        msg->fleet_name != fleet_name ||
        msg->robot_name.empty())
      {
        return;
      }

      if (msg->mode.mode == msg->mode.MODE_IDLE)
      {
        const auto self = w.lock();
        if (!self)
          return;

        const auto command_it = self->robots.find(msg->robot_name);
        if (command_it == self->robots.end())
          return;

        command_it->second->complete_robot_action();
      }
    });
  /* *INDENT-ON* */

  // Parameters required for task planner
  // Battery system
  auto battery_system_optional = rmf_fleet_adapter::get_battery_system(
    *node, 24.0, 40.0, 8.8);
  if (!battery_system_optional)
  {
    RCLCPP_ERROR(
      node->get_logger(),
      "Invalid values supplied for battery system");

    return nullptr;
  }
  auto battery_system = std::make_shared<rmf_battery::agv::BatterySystem>(
    *battery_system_optional);

  // Mechanical system and motion_sink
  auto mechanical_system_optional = rmf_fleet_adapter::get_mechanical_system(
    *node, 70.0, 40.0, 0.22);
  if (!mechanical_system_optional)
  {
    RCLCPP_ERROR(
      node->get_logger(),
      "Invalid values supplied for mechanical system");

    return nullptr;
  }
  rmf_battery::agv::MechanicalSystem& mechanical_system =
    *mechanical_system_optional;

  std::shared_ptr<rmf_battery::agv::SimpleMotionPowerSink> motion_sink =
    std::make_shared<rmf_battery::agv::SimpleMotionPowerSink>(
    *battery_system, mechanical_system);

  // Ambient power system
  const double ambient_power_drain =
    rmf_fleet_adapter::get_parameter_or_default(
    *node, "ambient_power_drain", 20.0);
  auto ambient_power_system = rmf_battery::agv::PowerSystem::make(
    ambient_power_drain);
  if (!ambient_power_system)
  {
    RCLCPP_ERROR(
      node->get_logger(),
      "Invalid values supplied for ambient power system");

    return nullptr;
  }
  std::shared_ptr<rmf_battery::agv::SimpleDevicePowerSink> ambient_sink =
    std::make_shared<rmf_battery::agv::SimpleDevicePowerSink>(
    *battery_system, *ambient_power_system);

  // Tool power system
  const double tool_power_drain = rmf_fleet_adapter::get_parameter_or_default(
    *node, "tool_power_drain", 10.0);
  auto tool_power_system = rmf_battery::agv::PowerSystem::make(
    tool_power_drain);
  if (!tool_power_system)
  {
    RCLCPP_ERROR(
      node->get_logger(),
      "Invalid values supplied for tool power system");

    return nullptr;
  }
  std::shared_ptr<rmf_battery::agv::SimpleDevicePowerSink> tool_sink =
    std::make_shared<rmf_battery::agv::SimpleDevicePowerSink>(
    *battery_system, *tool_power_system);

  // Drain battery
  const bool drain_battery = rmf_fleet_adapter::get_parameter_or_default(
    *node, "drain_battery", false);
  // Recharge threshold
  const double recharge_threshold = rmf_fleet_adapter::get_parameter_or_default(
    *node, "recharge_threshold", 0.2);
  // Recharge state of charge
  const double recharge_soc = rmf_fleet_adapter::get_parameter_or_default(
    *node, "recharge_soc", 1.0);
  const std::string finishing_request_string =
    node->declare_parameter("finishing_request", "nothing");
  rmf_task::ConstRequestFactoryPtr finishing_request = nullptr;
  if (finishing_request_string == "charge")
  {
    finishing_request =
      std::make_shared<rmf_task::requests::ChargeBatteryFactory>();
    RCLCPP_INFO(
      node->get_logger(),
      "Fleet is configured to perform ChargeBattery as finishing request");
  }
  else if (finishing_request_string == "park")
  {
    finishing_request =
      std::make_shared<rmf_task::requests::ParkRobotFactory>();
    RCLCPP_INFO(
      node->get_logger(),
      "Fleet is configured to perform ParkRobot as finishing request");
  }
  else if (finishing_request_string == "nothing")
  {
    RCLCPP_INFO(
      node->get_logger(),
      "Fleet is not configured to perform any finishing request");
  }
  else
  {
    RCLCPP_WARN(
      node->get_logger(),
      "Provided finishing request [%s] is unsupported. The valid "
      "finishing requests are [charge, park, nothing]. The task planner will "
      " default to [nothing].",
      finishing_request_string.c_str());
  }

  if (!connections->fleet->set_task_planner_params(
      battery_system,
      motion_sink,
      ambient_sink,
      tool_sink,
      recharge_threshold,
      recharge_soc,
      drain_battery,
      finishing_request))
  {
    RCLCPP_ERROR(
      node->get_logger(),
      "Failed to initialize task planner parameters");

    return nullptr;
  }

  std::unordered_set<uint8_t> task_types;
  if (node->declare_parameter<bool>("perform_loop", false))
  {
    task_types.insert(rmf_task_msgs::msg::TaskType::TYPE_LOOP);
  }

  // If the perform_deliveries parameter is true, then we just blindly accept
  // all delivery requests.
  if (node->declare_parameter<bool>("perform_deliveries", false))
  {
    task_types.insert(rmf_task_msgs::msg::TaskType::TYPE_DELIVERY);
    connections->fleet->accept_delivery_requests(
      [](const rmf_task_msgs::msg::Delivery&) { return true; });
  }

  if (node->declare_parameter<bool>("perform_cleaning", false))
  {
    task_types.insert(rmf_task_msgs::msg::TaskType::TYPE_CLEAN);
  }

  connections->fleet->accept_task_requests(
    [task_types](const rmf_task_msgs::msg::TaskProfile& msg)
    {
      if (task_types.find(msg.description.task_type.type) != task_types.end())
        return true;

      return false;
    });

  const auto consider =
    [](const nlohmann::json& /*description*/,
      rmf_fleet_adapter::agv::FleetUpdateHandle::Confirmation& confirm)
    {
      // We accept all actions since full_control may be used for different
      // types of robots.
      confirm.accept();
    };

  // Configure this fleet to perform any kind of teleop action
  connections->fleet->add_performable_action(
    "teleop",
    consider);

  if (node->declare_parameter<bool>("disable_delay_threshold", false))
  {
    connections->fleet->default_maximum_delay(rmf_utils::nullopt);
  }
  else
  {
    connections->fleet->default_maximum_delay(
      rmf_fleet_adapter::get_parameter_or_default_time(
        *node, "delay_threshold", 10.0));
  }

  connections->path_request_pub = node->create_publisher<
    rmf_fleet_msgs::msg::PathRequest>(
    rmf_fleet_adapter::PathRequestTopicName, rclcpp::SystemDefaultsQoS());

  connections->mode_request_pub = node->create_publisher<
    rmf_fleet_msgs::msg::ModeRequest>(
    rmf_fleet_adapter::ModeRequestTopicName, rclcpp::SystemDefaultsQoS());

  connections->fleet_state_sub = node->create_subscription<
    rmf_fleet_msgs::msg::FleetState>(
    rmf_fleet_adapter::FleetStateTopicName,
    rclcpp::SystemDefaultsQoS(),
    [c = std::weak_ptr<Connections>(connections), fleet_name](
      const rmf_fleet_msgs::msg::FleetState::SharedPtr msg)
    {
      if (msg->name != fleet_name)
        return;

      const auto connections = c.lock();
      if (!connections)
        return;

      for (const auto& state : msg->robots)
      {
        const auto insertion = connections->robots.insert({state.name,
          nullptr});
        const bool new_robot = insertion.second;
        if (new_robot)
        {
          // We have not seen this robot before, so let's add it to the fleet.
          connections->add_robot(fleet_name, state);
        }

        const auto& command = insertion.first->second;
        if (command)
        {
          // We are ready to command this robot, so let's update its state
          command->update_state(state);
        }
      }
    });

  const std::string lift_clearance_srv =
    node->declare_parameter<std::string>(
    "experimental_lift_watchdog_service", "");
  if (!lift_clearance_srv.empty())
  {
    connections->lift_watchdog_client =
      node->create_client<rmf_fleet_msgs::srv::LiftClearance>(
      lift_clearance_srv);
  }

  return connections;
}

//==============================================================================
int main(int argc, char* argv[])
{
  rclcpp::init(argc, argv);
  const auto adapter = rmf_fleet_adapter::agv::Adapter::make("fleet_adapter");
  if (!adapter)
    return 1;

  const auto fleet_connections = make_fleet(adapter);
  if (!fleet_connections)
    return 1;

  RCLCPP_INFO(adapter->node()->get_logger(), "Starting Fleet Adapter");

  // Start running the adapter and wait until it gets stopped by SIGINT
  adapter->start().wait();

  RCLCPP_INFO(adapter->node()->get_logger(), "Closing Fleet Adapter");

  rclcpp::shutdown();
}<|MERGE_RESOLUTION|>--- conflicted
+++ resolved
@@ -1079,13 +1079,8 @@
       if (!connections)
         return;
 
-<<<<<<< HEAD
-      if (request_msg->fleet_name != fleet_name &&
-      !request_msg->fleet_name.empty())
-=======
       if (request_msg->fleet_name != fleet_name ||
       request_msg->fleet_name.empty())
->>>>>>> 6193007a
         return;
 
       std::vector<rmf_fleet_adapter::agv::FleetUpdateHandle::SpeedLimitRequest>
@@ -1093,11 +1088,7 @@
       for (const auto& limit : request_msg->speed_limits)
       {
         auto request =
-<<<<<<< HEAD
-          rmf_fleet_adapter::agv::FleetUpdateHandle::SpeedLimitRequest(
-=======
         rmf_fleet_adapter::agv::FleetUpdateHandle::SpeedLimitRequest(
->>>>>>> 6193007a
           limit.lane_index, limit.speed_limit);
         requests.push_back(std::move(request));
       }

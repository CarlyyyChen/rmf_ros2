--- conflicted
+++ resolved
@@ -576,6 +576,8 @@
   /// charger change notification.
   void _set_charging(std::size_t wp, bool waiting_for_charger);
 
+  bool debug_positions = false;
+
   template<typename... Args>
   static std::shared_ptr<RobotContext> make(Args&&... args)
   {
@@ -613,13 +615,6 @@
     rmf_task::State state,
     std::shared_ptr<const rmf_task::TaskPlanner> task_planner);
 
-<<<<<<< HEAD
-=======
-  bool debug_positions = false;
-
-private:
-
->>>>>>> 9514a887
   std::weak_ptr<RobotCommandHandle> _command_handle;
   std::vector<rmf_traffic::agv::Plan::Start> _location;
   std::vector<rmf_traffic::agv::Plan::Start> _most_recent_valid_location;
@@ -661,12 +656,8 @@
   rxcpp::observable<double> _battery_soc_obs;
   rmf_task::State _current_task_end_state;
   std::optional<std::string> _current_task_id;
-<<<<<<< HEAD
-  std::mutex _current_task_id_mutex;
-=======
   std::unique_ptr<std::mutex> _current_task_id_mutex =
     std::make_unique<std::mutex>();
->>>>>>> 9514a887
   std::shared_ptr<const rmf_task::TaskPlanner> _task_planner;
   std::weak_ptr<TaskManager> _task_manager;
 

--- conflicted
+++ resolved
@@ -1401,13 +1401,8 @@
 {
   _finished_waiting = false;
   auto task_id = "emergency_pullover." + _context->name() + "."
-<<<<<<< HEAD
-  + _context->group() + "-"
-  + std::to_string(_count_emergency_pullover++);
-=======
     + _context->group() + "-"
     + std::to_string(_count_emergency_pullover++);
->>>>>>> b50fe7fb
   _context->current_task_id(task_id);
 
   // TODO(MXG): Consider subscribing to the emergency pullover update
